--- conflicted
+++ resolved
@@ -45,7 +45,6 @@
 }
 
 func (i *inMemStorage) GetAllByCollection(prefix []byte) ([]storage.Obj, error) {
-<<<<<<< HEAD
 	ret := make([]storage.Obj, 0)
 	if _, found := i.memory[hex.EncodeToString(prefix)]; found {
 		for k, v := range i.memory[hex.EncodeToString(prefix)] {
@@ -62,17 +61,9 @@
 		return ret, nil
 	}
 	return []storage.Obj{}, errors.New("not found")
-=======
-	return []storage.Obj{
-		{
-			Key:   nil,
-			Value: nil,
-		},
-	}, nil
 }
 
 
 func (i *inMemStorage) Close() {
 	panic("implement me")
->>>>>>> e326e748
 }