package v0

import (
	"encoding/hex"
	"encoding/json"
	"github.com/bloxapp/ssv/ibft/proto"
	"github.com/bloxapp/ssv/network"
	"github.com/bloxapp/ssv/protocol/v1/message"
	"github.com/bloxapp/ssv/utils/format"
	"github.com/pkg/errors"
)

// converters are used to encapsulate the struct of the messages
// that are passed in the network (v0), until v1 fork

// ToV1Message converts an old message to v1
func ToV1Message(msgV0 *network.Message) (*message.SSVMessage, error) {
	msg := message.SSVMessage{}

	switch msgV0.Type {
	case network.NetworkMsg_SyncType:
		msg.MsgType = message.SSVSyncMsgType
		if msgV0.SyncMessage != nil {
			identifier := toIdentifierV1(msgV0.SyncMessage.GetLambda())
			msg.ID = identifier
			syncMsg := new(message.SyncMessage)
			syncMsg.Status = message.StatusSuccess
			syncMsg.Params = new(message.SyncParams)
			syncMsg.Params.Identifier = identifier
			params := msgV0.SyncMessage.GetParams()
			syncMsg.Params.Height = make([]message.Height, 0)
			for _, p := range params {
				syncMsg.Params.Height = append(syncMsg.Params.Height, message.Height(p))
			}
			for _, sm := range msgV0.SyncMessage.GetSignedMessages() {
				signed, err := ToSignedMessageV1(sm)
				if err != nil {
					return nil, err
				}
				if signed.Message != nil {
					syncMsg.Data = append(syncMsg.Data, signed)
				}
			}
			if len(syncMsg.Data) == 0 {
				syncMsg.Status = message.StatusNotFound
			}
			if err := msgV0.SyncMessage.Error; len(err) > 0 {
				syncMsg.Status = message.StatusError
			}
			switch msgV0.SyncMessage.Type {
			case network.Sync_GetHighestType:
				syncMsg.Protocol = message.LastDecidedType
			case network.Sync_GetLatestChangeRound:
				syncMsg.Protocol = message.LastChangeRoundType
			case network.Sync_GetInstanceRange:
				syncMsg.Protocol = message.DecidedHistoryType
			}
			data, err := json.Marshal(syncMsg)
			if err != nil {
				return nil, err
			}
			msg.Data = data
			//msg.ID = msgV0.SyncMessage.GetLambda()
		}
		return &msg, nil
	case network.NetworkMsg_SignatureType:
		msg.MsgType = message.SSVPostConsensusMsgType
		postConMsg := toSignedPostConsensusMessageV1(msgV0.SignedMessage)
		data, err := postConMsg.Encode()
		if err != nil {
			return nil, err
		}
		msg.Data = data
		if identifierV0 := msgV0.SignedMessage.GetMessage().GetLambda(); identifierV0 != nil {
			msg.ID = toIdentifierV1(identifierV0)
		}
		return &msg, nil
	case network.NetworkMsg_IBFTType:
		msg.MsgType = message.SSVConsensusMsgType
	case network.NetworkMsg_DecidedType:
		msg.MsgType = message.SSVDecidedMsgType
	}

	if msgV0.SignedMessage != nil {
		signed, _ := ToSignedMessageV1(msgV0.SignedMessage)
		data, err := signed.Encode()
		if err != nil {
			return nil, err
		}
		msg.Data = data
		if len(msg.ID) == 0 {
			msg.ID = signed.Message.Identifier
		}
	}

	return &msg, nil
}

func toSignedPostConsensusMessageV1(sm *proto.SignedMessage) *message.SignedPostConsensusMessage {
	signed := new(message.SignedPostConsensusMessage)
	consensus := &message.PostConsensusMessage{
		Height:          message.Height(sm.Message.SeqNumber),
		DutySignature:   sm.GetSignature(),
		DutySigningRoot: nil,
	}

	var signers []message.OperatorID
	for _, signer := range sm.GetSignerIds() {
		signers = append(signers, message.OperatorID(signer))
	}
	consensus.Signers = signers

	signed.Message = consensus
	signed.Signers = signers
	signed.Signature = sm.GetSignature() // TODO should be message sign and not duty sign

	return signed
}

<<<<<<< HEAD
func ToSignedMessageV1(sm *proto.SignedMessage) (*message.SignedMessage, error) {
=======
// ToSignedMessageV1 converts a signed message from v0 to v1
func ToSignedMessageV1(sm *proto.SignedMessage) *message.SignedMessage {
>>>>>>> 68d0be7a
	signed := new(message.SignedMessage)
	signed.Signature = sm.GetSignature()
	signers := sm.GetSignerIds()
	for _, s := range signers {
		signed.Signers = append(signed.Signers, message.OperatorID(s))
	}
	if msg := sm.GetMessage(); msg != nil {
		signed.Message = new(message.ConsensusMessage)
		data := msg.GetValue()
		signed.Message.Round = message.Round(msg.GetRound())
		signed.Message.Identifier = toIdentifierV1(msg.GetLambda())
		signed.Message.Height = message.Height(msg.GetSeqNumber())
		switch msg.GetType() {
		case proto.RoundState_NotStarted:
			// TODO
		case proto.RoundState_PrePrepare:
			signed.Message.MsgType = message.ProposalMsgType
			if p, err := (&message.ProposalData{Data: data}).Encode(); err != nil {
				return nil, err
			} else {
				signed.Message.Data = p
			}
		case proto.RoundState_Prepare:
			signed.Message.MsgType = message.PrepareMsgType
			if p, err := (&message.PrepareData{Data: data}).Encode(); err != nil {
				return nil, err
			} else {
				signed.Message.Data = p
			}
		case proto.RoundState_Commit:
			signed.Message.MsgType = message.CommitMsgType
			if c, err := (&message.CommitData{Data: data}).Encode(); err != nil {
				return nil, err
			} else {
				signed.Message.Data = c
			}
		case proto.RoundState_ChangeRound:
			signed.Message.MsgType = message.RoundChangeMsgType
			if rc, err := (&message.RoundChangeData{PreparedValue: data}).Encode(); err != nil {
				return nil, err
			} else {
				signed.Message.Data = rc
			}
		case proto.RoundState_Stopped:
			// TODO
		}
	}
	return signed, nil
}

// ToV0Message converts v1 message to v0
func ToV0Message(msg *message.SSVMessage) (*network.Message, error) {
	v0Msg := &network.Message{}
	identifierV0 := toIdentifierV0(msg.GetIdentifier())
	if msg.GetType() == message.SSVDecidedMsgType {
		v0Msg.Type = network.NetworkMsg_DecidedType // TODO need to provide the proper type (under consensus or post consensus?)
	}
	switch msg.GetType() {
	case message.SSVConsensusMsgType, message.SSVDecidedMsgType:
		if v0Msg.Type != network.NetworkMsg_DecidedType {
			v0Msg.Type = network.NetworkMsg_IBFTType
		}
		signedMsg := &message.SignedMessage{}
		if err := signedMsg.Decode(msg.GetData()); err != nil {
			return nil, errors.Wrap(err, "could not decode consensus signed message")
		}

		sm, err := toSignedMessageV0(signedMsg, identifierV0)
		if err != nil {
			return nil, err
		}
		v0Msg.SignedMessage = sm
		switch v0Msg.SignedMessage.GetMessage().GetType() {
		case proto.RoundState_ChangeRound:
			v0Msg.Type = network.NetworkMsg_IBFTType
		case proto.RoundState_Decided:
			v0Msg.Type = network.NetworkMsg_DecidedType
		default:
		}
	case message.SSVPostConsensusMsgType:
		v0Msg.Type = network.NetworkMsg_SignatureType
		signedMsg := &message.SignedPostConsensusMessage{}
		if err := signedMsg.Decode(msg.GetData()); err != nil {
			return nil, errors.Wrap(err, "could not get post consensus Message from network Message")
		}
		v0Msg.SignedMessage = toSignedMessagePostConsensusV0(signedMsg, identifierV0)
	case message.SSVSyncMsgType:
		v0Msg.Type = network.NetworkMsg_SyncType
		syncMsg := &message.SyncMessage{}
		if err := syncMsg.Decode(msg.GetData()); err != nil {
			return nil, errors.Wrap(err, "could not decode consensus signed message")
		}
		v0Msg.SyncMessage = new(network.SyncMessage)
		if len(syncMsg.Params.Height) > 0 {
			v0Msg.SyncMessage.Params = make([]uint64, 1)
			v0Msg.SyncMessage.Params[0] = uint64(syncMsg.Params.Height[0])
			if len(syncMsg.Params.Height) > 1 {
				v0Msg.SyncMessage.Params = append(v0Msg.SyncMessage.Params, uint64(syncMsg.Params.Height[1]))
			}
		}
		v0Msg.SyncMessage.Lambda = identifierV0
		switch syncMsg.Status {
		case message.StatusSuccess:
			v0Msg.SyncMessage.SignedMessages = make([]*proto.SignedMessage, 0)
			for _, smsg := range syncMsg.Data {
				sm, err := toSignedMessageV0(smsg, identifierV0)
				if err != nil {
					return nil, err
				}
				v0Msg.SyncMessage.SignedMessages = append(v0Msg.SyncMessage.SignedMessages, sm)
			}
		case message.StatusNotFound:
			v0Msg.SyncMessage.SignedMessages = make([]*proto.SignedMessage, 0)
		default:
			v0Msg.SyncMessage.Error = "error"
		}
		switch syncMsg.Protocol {
		case message.LastDecidedType:
			v0Msg.SyncMessage.Type = network.Sync_GetHighestType
		case message.LastChangeRoundType:
			v0Msg.SyncMessage.Type = network.Sync_GetLatestChangeRound
		case message.DecidedHistoryType:
			v0Msg.SyncMessage.Type = network.Sync_GetInstanceRange
		}
	default:
		return nil, errors.New("unknown msg")
	}

	return v0Msg, nil
}

func toSignedMessageV0(signedMsg *message.SignedMessage, identifierV0 []byte) (*proto.SignedMessage, error) {
	signedMsgV0 := &proto.SignedMessage{}
	signedMsgV0.Message = &proto.Message{
		Round:     uint64(signedMsg.Message.Round),
		Lambda:    identifierV0,
		SeqNumber: uint64(signedMsg.Message.Height),
		Value:     nil,
	}

	switch signedMsg.Message.MsgType {
	case message.ProposalMsgType:
		signedMsgV0.Message.Type = proto.RoundState_PrePrepare
		if p, err := signedMsg.Message.GetProposalData(); err != nil {
			return nil, err
		} else {
			signedMsgV0.Message.Value = p.Data
		}
	case message.PrepareMsgType:
		signedMsgV0.Message.Type = proto.RoundState_Prepare
		if p, err := signedMsg.Message.GetPrepareData(); err != nil {
			return nil, err
		} else {
			signedMsgV0.Message.Value = p.Data
		}
	case message.CommitMsgType:
		signedMsgV0.Message.Type = proto.RoundState_Commit
		if c, err := signedMsg.Message.GetCommitData(); err != nil {
			return nil, err
		} else {
			signedMsgV0.Message.Value = c.Data
		}
	case message.RoundChangeMsgType:
		signedMsgV0.Message.Type = proto.RoundState_ChangeRound
<<<<<<< HEAD
		if cr, err := signedMsg.Message.GetRoundChangeData(); err != nil {
			return nil, err
		} else {
			signedMsgV0.Message.Value = cr.GetPreparedValue()
		}
		//case message.DecidedMsgType:
		//	signedMsgV0.Message.Type = proto.RoundState_Decided
=======
>>>>>>> 68d0be7a
	}

	signedMsgV0.Signature = signedMsg.GetSignature()
	for _, signer := range signedMsg.GetSigners() {
		signedMsgV0.SignerIds = append(signedMsgV0.SignerIds, uint64(signer))
	}
	return signedMsgV0, nil
}

func toSignedMessagePostConsensusV0(signedMsg *message.SignedPostConsensusMessage, identifierV0 []byte) *proto.SignedMessage {
	signedMsgV0 := &proto.SignedMessage{}
	signedMsgV0.Message = &proto.Message{
		Lambda:    identifierV0,
		SeqNumber: uint64(signedMsg.Message.Height),
	}
	signedMsgV0.Signature = signedMsg.Message.DutySignature
	for _, signer := range signedMsg.Signers {
		signedMsgV0.SignerIds = append(signedMsgV0.SignerIds, uint64(signer))
	}
	return signedMsgV0
}

func toIdentifierV0(mid message.Identifier) []byte {
	return []byte(format.IdentifierFormat(mid.GetValidatorPK(), mid.GetRoleType().String()))
}

func toIdentifierV1(old []byte) message.Identifier {
	pk, rt := format.IdentifierUnformat(string(old))
	pkraw, err := hex.DecodeString(pk)
	if err != nil {
		return nil
	}
	return message.NewIdentifier(pkraw, message.RoleTypeFromString(rt))
}<|MERGE_RESOLUTION|>--- conflicted
+++ resolved
@@ -82,7 +82,10 @@
 	}
 
 	if msgV0.SignedMessage != nil {
-		signed, _ := ToSignedMessageV1(msgV0.SignedMessage)
+		signed, err := ToSignedMessageV1(msgV0.SignedMessage)
+		if err != nil {
+			return nil, err
+		}
 		data, err := signed.Encode()
 		if err != nil {
 			return nil, err
@@ -117,12 +120,8 @@
 	return signed
 }
 
-<<<<<<< HEAD
+// ToSignedMessageV1 converts a signed message from v0 to v1
 func ToSignedMessageV1(sm *proto.SignedMessage) (*message.SignedMessage, error) {
-=======
-// ToSignedMessageV1 converts a signed message from v0 to v1
-func ToSignedMessageV1(sm *proto.SignedMessage) *message.SignedMessage {
->>>>>>> 68d0be7a
 	signed := new(message.SignedMessage)
 	signed.Signature = sm.GetSignature()
 	signers := sm.GetSignerIds()
@@ -287,7 +286,6 @@
 		}
 	case message.RoundChangeMsgType:
 		signedMsgV0.Message.Type = proto.RoundState_ChangeRound
-<<<<<<< HEAD
 		if cr, err := signedMsg.Message.GetRoundChangeData(); err != nil {
 			return nil, err
 		} else {
@@ -295,8 +293,6 @@
 		}
 		//case message.DecidedMsgType:
 		//	signedMsgV0.Message.Type = proto.RoundState_Decided
-=======
->>>>>>> 68d0be7a
 	}
 
 	signedMsgV0.Signature = signedMsg.GetSignature()
