--- conflicted
+++ resolved
@@ -59,19 +59,11 @@
 	if !prevDecided {
 		if futureInstance := c.StoredInstances.FindInstance(msg.Message.Height); futureInstance != nil {
 			if err = c.SaveHighestInstance(futureInstance, msg); err != nil {
-<<<<<<< HEAD
-				c.logger.Warn("failed to save instance",
-					zap.Uint64("height", uint64(msg.Message.Height)),
-					zap.Error(err))
-			} else {
-				c.logger.Info("saved instance upon decided", zap.Uint64("height", uint64(msg.Message.Height)))
-=======
 				c.logger.Debug("failed to save instance",
 					zap.Uint64("height", uint64(msg.Message.Height)),
 					zap.Error(err))
 			} else {
 				c.logger.Debug("saved instance upon decided", zap.Uint64("height", uint64(msg.Message.Height)))
->>>>>>> e82b9c78
 			}
 		}
 		return msg, nil
