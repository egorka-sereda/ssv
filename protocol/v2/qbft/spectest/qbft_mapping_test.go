package qbft

import (
	"encoding/json"
	"github.com/bloxapp/ssv-spec/qbft/spectest/tests/timeout"
	"github.com/bloxapp/ssv-spec/types/testingutils"
	"github.com/bloxapp/ssv/protocol/v2/qbft/instance"
	testing2 "github.com/bloxapp/ssv/protocol/v2/qbft/testing"
	"io"
	"net/http"
	"os"
	"reflect"
	"strings"
	"testing"

	spectests "github.com/bloxapp/ssv-spec/qbft/spectest/tests"
	"github.com/bloxapp/ssv-spec/qbft/spectest/tests/controller/futuremsg"
	spectypes "github.com/bloxapp/ssv-spec/types"
	"github.com/stretchr/testify/require"
	"go.uber.org/zap/zapcore"

	"github.com/bloxapp/ssv/protocol/v2/types"
	"github.com/bloxapp/ssv/utils/logex"
)

func init() {
	logex.Build("qbft-mapping-test", zapcore.DebugLevel, nil)
}

func TestQBFTMapping(t *testing.T) {
	path, _ := os.Getwd()
	fileName := "tests.json"
	filePath := path + "/" + fileName
	jsonTests, err := os.ReadFile(filePath)
	if err != nil {
<<<<<<< HEAD
		resp, err := http.Get("https://raw.githubusercontent.com/bloxapp/ssv-spec/e046520a1db89490713915131f1cbbc5ef2478b3/qbft/spectest/generate/tests.json")
=======
		resp, err := http.Get("https://raw.githubusercontent.com/bloxapp/ssv-spec/main/qbft/spectest/generate/tests.json")
>>>>>>> e80e4257
		require.NoError(t, err)

		defer func() {
			require.NoError(t, resp.Body.Close())
		}()

		jsonTests, err = io.ReadAll(resp.Body)
		require.NoError(t, err)

		require.NoError(t, os.WriteFile(filePath, jsonTests, 0644))
	}

	untypedTests := map[string]interface{}{}
	if err := json.Unmarshal(jsonTests, &untypedTests); err != nil {
		panic(err.Error())
	}

	origDomain := types.GetDefaultDomain()
	types.SetDefaultDomain(spectypes.PrimusTestnet)
	defer func() {
		types.SetDefaultDomain(origDomain)
	}()

	for name, test := range untypedTests {
		logex.Reset()
		name, test := name, test

		testName := strings.Split(name, "_")[1]
		testType := strings.Split(name, "_")[0]

		switch testType {
		case reflect.TypeOf(&spectests.MsgProcessingSpecTest{}).String():
			byts, err := json.Marshal(test)
			require.NoError(t, err)
			typedTest := &spectests.MsgProcessingSpecTest{}
			require.NoError(t, json.Unmarshal(byts, &typedTest))

			t.Run(typedTest.TestName(), func(t *testing.T) {
				RunMsgProcessing(t, typedTest)
			})
		case reflect.TypeOf(&spectests.MsgSpecTest{}).String():
			byts, err := json.Marshal(test)
			require.NoError(t, err)
			typedTest := &spectests.MsgSpecTest{}
			require.NoError(t, json.Unmarshal(byts, &typedTest))

			t.Run(typedTest.TestName(), func(t *testing.T) {
				RunMsg(t, typedTest)
			})
		case reflect.TypeOf(&spectests.ControllerSpecTest{}).String():
			byts, err := json.Marshal(test)
			require.NoError(t, err)
			typedTest := &spectests.ControllerSpecTest{}
			require.NoError(t, json.Unmarshal(byts, &typedTest))

			t.Run(typedTest.TestName(), func(t *testing.T) {
				RunControllerSpecTest(t, typedTest)
			})
		case reflect.TypeOf(&spectests.CreateMsgSpecTest{}).String():
			byts, err := json.Marshal(test)
			require.NoError(t, err)
			typedTest := &spectests.CreateMsgSpecTest{}
			require.NoError(t, json.Unmarshal(byts, &typedTest))

			t.Run(typedTest.TestName(), func(t *testing.T) {
				RunCreateMsg(t, typedTest)
			})
		case reflect.TypeOf(&spectests.RoundRobinSpecTest{}).String():
			byts, err := json.Marshal(test)
			require.NoError(t, err)
			typedTest := &spectests.RoundRobinSpecTest{}
			require.NoError(t, json.Unmarshal(byts, &typedTest))

			t.Run(typedTest.TestName(), func(t *testing.T) { // using only spec struct so no need to run our version (TODO: check how we choose leader)
				typedTest.Run(t)
			})
			/*t.Run(typedTest.TestName(), func(t *testing.T) {
				RunMsg(t, typedTest)
			})*/

		case reflect.TypeOf(&futuremsg.ControllerSyncSpecTest{}).String():
			byts, err := json.Marshal(test)
			require.NoError(t, err)
			typedTest := &futuremsg.ControllerSyncSpecTest{}
			require.NoError(t, json.Unmarshal(byts, &typedTest))

			t.Run(typedTest.TestName(), func(t *testing.T) {
				RunControllerSync(t, typedTest)
			})
		case reflect.TypeOf(&timeout.SpecTest{}).String():
			byts, err := json.Marshal(test)
			require.NoError(t, err)
			typedTest := &SpecTest{}
			require.NoError(t, json.Unmarshal(byts, &typedTest))

			// a little trick we do to instantiate all the internal instance params

			identifier := spectypes.MessageIDFromBytes(typedTest.Pre.State.ID)
			preByts, _ := typedTest.Pre.Encode()
			pre := instance.NewInstance(
				testing2.TestingConfig(testingutils.KeySetForShare(typedTest.Pre.State.Share), identifier.GetRoleType()),
				typedTest.Pre.State.Share,
				typedTest.Pre.State.ID,
				typedTest.Pre.State.Height,
			)
			err = pre.Decode(preByts)
			require.NoError(t, err)
			typedTest.Pre = pre

			RunTimeout(t, typedTest)
		default:
			t.Fatalf("unsupported test type %s [%s]", testType, testName)
		}
	}
}<|MERGE_RESOLUTION|>--- conflicted
+++ resolved
@@ -33,11 +33,7 @@
 	filePath := path + "/" + fileName
 	jsonTests, err := os.ReadFile(filePath)
 	if err != nil {
-<<<<<<< HEAD
-		resp, err := http.Get("https://raw.githubusercontent.com/bloxapp/ssv-spec/e046520a1db89490713915131f1cbbc5ef2478b3/qbft/spectest/generate/tests.json")
-=======
 		resp, err := http.Get("https://raw.githubusercontent.com/bloxapp/ssv-spec/main/qbft/spectest/generate/tests.json")
->>>>>>> e80e4257
 		require.NoError(t, err)
 
 		defer func() {
