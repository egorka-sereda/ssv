package qbft

import (
	"bytes"
	"encoding/hex"
	"reflect"
	"testing"

	qbfttesting "github.com/bloxapp/ssv/protocol/v2/qbft/testing"

	specqbft "github.com/bloxapp/ssv-spec/qbft"
	spectests "github.com/bloxapp/ssv-spec/qbft/spectest/tests"
	spectypes "github.com/bloxapp/ssv-spec/types"
	spectestingutils "github.com/bloxapp/ssv-spec/types/testingutils"
	"github.com/bloxapp/ssv/protocol/v2/qbft"
	"github.com/bloxapp/ssv/protocol/v2/qbft/controller"
	qbfttesting "github.com/bloxapp/ssv/protocol/v2/qbft/testing"

	"github.com/stretchr/testify/require"
)

func RunControllerSpecTest(t *testing.T, test *spectests.ControllerSpecTest) {
	identifier := spectypes.NewMsgID(spectestingutils.TestingValidatorPubKey[:], spectypes.BNRoleAttester)
	config := qbfttesting.TestingConfig(spectestingutils.Testing4SharesSet(), identifier.GetRoleType())
	contr := qbfttesting.NewTestingQBFTController(
		identifier[:],
		spectestingutils.TestingShare(spectestingutils.Testing4SharesSet()),
		config,
		false,
	)

	var lastErr error
	for _, runData := range test.RunInstanceData {
		if err := runInstanceWithData(t, contr, config, identifier, runData); err != nil {
			lastErr = err
		}
	}

	if len(test.ExpectedError) != 0 {
		require.EqualError(t, lastErr, test.ExpectedError)
	} else {
		require.NoError(t, lastErr)
	}
}

func testTimer(
	t *testing.T,
	config *qbft.Config,
	runData *spectests.RunInstanceData,
) {
	if runData.ExpectedTimerState != nil {
		if timer, ok := config.GetTimer().(*spectestingutils.TestQBFTTimer); ok {
			require.Equal(t, runData.ExpectedTimerState.Timeouts, timer.State.Timeouts)
			require.Equal(t, runData.ExpectedTimerState.Round, timer.State.Round)
		}
	}
}

func testProcessMsg(
	t *testing.T,
	contr *controller.Controller,
	config *qbft.Config,
	runData *spectests.RunInstanceData,
) error {
	decidedCnt := 0
	var lastErr error
	for _, msg := range runData.InputMessages {
		decided, err := contr.ProcessMsg(msg)
		if err != nil {
			lastErr = err
		}
		if decided != nil {
			decidedCnt++

			data, _ := decided.Message.GetCommitData()
			require.EqualValues(t, runData.ExpectedDecidedState.DecidedVal, data.Data)
		}
	}
	require.EqualValues(t, runData.ExpectedDecidedState.DecidedCnt, decidedCnt)

	// verify sync decided by range calls
	if runData.ExpectedDecidedState.CalledSyncDecidedByRange {
		require.EqualValues(t, runData.ExpectedDecidedState.DecidedByRangeValues, config.GetNetwork().(*spectestingutils.TestingNetwork).DecidedByRange)
	} else {
		require.EqualValues(t, [2]specqbft.Height{0, 0}, config.GetNetwork().(*spectestingutils.TestingNetwork).DecidedByRange)
	}

<<<<<<< HEAD
				data, _ := decided.Message.GetCommitData()
				require.EqualValues(t, runData.ExpectedDecidedState.DecidedVal, data.Data)
=======
	return lastErr
}

func testBroadcastedDecided(
	t *testing.T,
	config *qbft.Config,
	identifier spectypes.MessageID,
	runData *spectests.RunInstanceData,
) {
	if runData.ExpectedDecidedState.BroadcastedDecided != nil {
		// test broadcasted
		broadcastedMsgs := config.GetNetwork().(*spectestingutils.TestingNetwork).BroadcastedMsgs
		require.Greater(t, len(broadcastedMsgs), 0)
		found := false
		for _, msg := range broadcastedMsgs {
			if !bytes.Equal(identifier[:], msg.MsgID[:]) {
				continue
>>>>>>> e80e4257
			}

<<<<<<< HEAD
		require.EqualValues(t, runData.ExpectedDecidedState.DecidedCnt, decidedCnt)

		if runData.ExpectedDecidedState.BroadcastedDecided != nil {
			// test broadcasted
			broadcastedMsgs := config.GetNetwork().(*spectestingutils.TestingNetwork).BroadcastedMsgs
			require.Greater(t, len(broadcastedMsgs), 0)
			found := false
			for _, msg := range broadcastedMsgs {
				if !bytes.Equal(identifier[:], msg.MsgID[:]) {
					continue
				}

				msg1 := &specqbft.SignedMessage{}
				require.NoError(t, msg1.Decode(msg.Data))
				r1, err := msg1.GetRoot()
				require.NoError(t, err)

				r2, err := runData.ExpectedDecidedState.BroadcastedDecided.GetRoot()
				require.NoError(t, err)

				if bytes.Equal(r1, r2) &&
					reflect.DeepEqual(runData.ExpectedDecidedState.BroadcastedDecided.Signers, msg1.Signers) &&
					reflect.DeepEqual(runData.ExpectedDecidedState.BroadcastedDecided.Signature, msg1.Signature) {
					require.False(t, found)
					found = true
				}
=======
			msg1 := &specqbft.SignedMessage{}
			require.NoError(t, msg1.Decode(msg.Data))
			r1, err := msg1.GetRoot()
			require.NoError(t, err)

			r2, err := runData.ExpectedDecidedState.BroadcastedDecided.GetRoot()
			require.NoError(t, err)

			if bytes.Equal(r1, r2) &&
				reflect.DeepEqual(runData.ExpectedDecidedState.BroadcastedDecided.Signers, msg1.Signers) &&
				reflect.DeepEqual(runData.ExpectedDecidedState.BroadcastedDecided.Signature, msg1.Signature) {
				require.False(t, found)
				found = true
>>>>>>> e80e4257
			}
		}
		require.True(t, found)
	}
}

func runInstanceWithData(t *testing.T, contr *controller.Controller, config *qbft.Config, identifier spectypes.MessageID, runData *spectests.RunInstanceData) error {
	err := contr.StartNewInstance(runData.InputValue)
	var lastErr error
	if err != nil {
		lastErr = err
	}

	testTimer(t, config, runData)

	if err := testProcessMsg(t, contr, config, runData); err != nil {
		lastErr = err
	}

	testBroadcastedDecided(t, config, identifier, runData)

	// test root
	r, err := contr.GetRoot()
	require.NoError(t, err)
	require.EqualValues(t, runData.ControllerPostRoot, hex.EncodeToString(r))

	return lastErr
}<|MERGE_RESOLUTION|>--- conflicted
+++ resolved
@@ -85,10 +85,6 @@
 		require.EqualValues(t, [2]specqbft.Height{0, 0}, config.GetNetwork().(*spectestingutils.TestingNetwork).DecidedByRange)
 	}
 
-<<<<<<< HEAD
-				data, _ := decided.Message.GetCommitData()
-				require.EqualValues(t, runData.ExpectedDecidedState.DecidedVal, data.Data)
-=======
 	return lastErr
 }
 
@@ -106,37 +102,8 @@
 		for _, msg := range broadcastedMsgs {
 			if !bytes.Equal(identifier[:], msg.MsgID[:]) {
 				continue
->>>>>>> e80e4257
 			}
 
-<<<<<<< HEAD
-		require.EqualValues(t, runData.ExpectedDecidedState.DecidedCnt, decidedCnt)
-
-		if runData.ExpectedDecidedState.BroadcastedDecided != nil {
-			// test broadcasted
-			broadcastedMsgs := config.GetNetwork().(*spectestingutils.TestingNetwork).BroadcastedMsgs
-			require.Greater(t, len(broadcastedMsgs), 0)
-			found := false
-			for _, msg := range broadcastedMsgs {
-				if !bytes.Equal(identifier[:], msg.MsgID[:]) {
-					continue
-				}
-
-				msg1 := &specqbft.SignedMessage{}
-				require.NoError(t, msg1.Decode(msg.Data))
-				r1, err := msg1.GetRoot()
-				require.NoError(t, err)
-
-				r2, err := runData.ExpectedDecidedState.BroadcastedDecided.GetRoot()
-				require.NoError(t, err)
-
-				if bytes.Equal(r1, r2) &&
-					reflect.DeepEqual(runData.ExpectedDecidedState.BroadcastedDecided.Signers, msg1.Signers) &&
-					reflect.DeepEqual(runData.ExpectedDecidedState.BroadcastedDecided.Signature, msg1.Signature) {
-					require.False(t, found)
-					found = true
-				}
-=======
 			msg1 := &specqbft.SignedMessage{}
 			require.NoError(t, msg1.Decode(msg.Data))
 			r1, err := msg1.GetRoot()
@@ -150,7 +117,6 @@
 				reflect.DeepEqual(runData.ExpectedDecidedState.BroadcastedDecided.Signature, msg1.Signature) {
 				require.False(t, found)
 				found = true
->>>>>>> e80e4257
 			}
 		}
 		require.True(t, found)
