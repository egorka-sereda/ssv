--- conflicted
+++ resolved
@@ -19,34 +19,11 @@
 
 // HandleMessage handles a spectypes.SSVMessage.
 func (v *Validator) HandleMessage(msg *spectypes.SSVMessage) {
-<<<<<<< HEAD
-	if msg.MsgType == spectypes.SSVConsensusMsgType {
-		var sm specqbft.SignedMessage
-		var err error
-		if err = sm.Decode(msg.GetData()); err != nil {
-			v.logger.Debug("TestTest failed to decode message", zap.Error(err))
-		} else {
-			if sm.Message == nil {
-				v.logger.Debug("TestTest received nil message", zap.Reflect("message", sm))
-			} else {
-				runner := v.DutyRunners.DutyRunnerForMsgID(spectypes.MessageIDFromBytes(sm.Message.Identifier))
-				lenBefore := v.Q.Len()
-				defer v.logger.Debug("TestTest received message", zap.Uint64("height", uint64(sm.Message.Height)),
-					zap.Uint64("last_height", uint64(v.GetLastHeight(spectypes.MessageIDFromBytes(sm.Message.Identifier)))),
-					zap.Bool("has_running_instance", runner != nil && runner.HasRunningDuty()),
-					zap.Int("len_before", lenBefore),
-					zap.Int("len_after", v.Q.Len()))
-			}
-		}
-	}
-	v.Q.Add(msg)
-=======
 	if q, ok := v.Queues[msg.MsgID.GetRoleType()]; ok {
 		q.Add(msg)
 	} else {
 		v.logger.Error("missing queue for role type", zap.String("role", msg.MsgID.GetRoleType().String()))
 	}
->>>>>>> e80e4257
 }
 
 // StartQueueConsumer start ConsumeQueue with handler
@@ -107,12 +84,6 @@
 		}
 
 		// clean all old messages. (when stuck on change round stage, msgs not deleted)
-<<<<<<< HEAD
-		// v.Q.Clean(func(index msgqueue.Index) bool {
-		// 	// remove all msg's that are 2 heights old, besides height 0
-		// 	return int64(index.H) <= int64(lastHeight-2) // remove all msg's that are 2 heights old. not post consensus & decided
-		// })
-=======
 		/*v.Queues.Clean(func(index msgqueue.Index) bool {
 			if index.ID != identifier {
 				return false
@@ -120,7 +91,6 @@
 			// remove all msg's that are 2 heights old, besides height 0
 			return int64(index.H) <= int64(lastHeight-2) // remove all msg's that are 2 heights old. not post consensus & decided
 		})*/
->>>>>>> e80e4257
 	}
 
 	logger.Warn("queue consumer is closed")
