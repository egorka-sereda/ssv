--- conflicted
+++ resolved
@@ -65,11 +65,7 @@
 	indexers := msgqueue.WithIndexers(msgqueue.SignedMsgIndexer(), msgqueue.DecidedMsgIndexer(), msgqueue.SignedPostConsensusMsgIndexer(), msgqueue.EventMsgMsgIndexer())
 	for _, dutyRunner := range options.DutyRunners {
 		// set timeout F
-<<<<<<< HEAD
-		dutyRunner.SetTimeoutF(v.onTimeout)
-=======
 		dutyRunner.GetBaseRunner().TimeoutF = v.onTimeout
->>>>>>> 70d5917e
 
 		q, _ := msgqueue.New(logger, indexers) // TODO: handle error
 		v.Queues[dutyRunner.GetBaseRunner().BeaconRoleType] = q
