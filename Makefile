--- conflicted
+++ resolved
@@ -43,12 +43,7 @@
 .PHONY: full-test
 full-test:
 	@echo "Running all tests"
-<<<<<<< HEAD
-	@go test -tags blst_enabled -timeout 20m ${COV_CMD} -race -p 1 -v $(shell go list ./... | grep -v /integration/)
-	@go test -tags blst_enabled -timeout 20m ${COV_CMD} -p 1 -v ./integration/...
-=======
 	@go test -tags blst_enabled -timeout 20m ${COV_CMD} -p 1 -v ./...
->>>>>>> 6b4cde4c
 
 .PHONY: integration-test
 integration-test:
