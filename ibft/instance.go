package ibft

import (
	"encoding/hex"
	"errors"
	"github.com/bloxapp/ssv/ibft/eventqueue"
	"github.com/bloxapp/ssv/ibft/valcheck"
	"github.com/bloxapp/ssv/validator/storage"
	"math"
	"sync"
	"time"

	"github.com/bloxapp/ssv/ibft/leader"

	"go.uber.org/zap"

	"github.com/bloxapp/ssv/ibft/msgcont"
	msgcontinmem "github.com/bloxapp/ssv/ibft/msgcont/inmem"
	"github.com/bloxapp/ssv/ibft/proto"
	"github.com/bloxapp/ssv/network"
	"github.com/bloxapp/ssv/network/msgqueue"
)

// InstanceOptions defines option attributes for the Instance
type InstanceOptions struct {
	Logger         *zap.Logger
	ValidatorShare *storage.Share
	//Me             *proto.Node
	Network        network.Network
	Queue          *msgqueue.MessageQueue
	ValueCheck     valcheck.ValueCheck
	LeaderSelector leader.Selector
	Config         *proto.InstanceConfig
	Lambda         []byte
	SeqNumber      uint64
}

// Instance defines the instance attributes
type Instance struct {
	ValidatorShare   *storage.Share
	State            *proto.State
	network          network.Network
	ValueCheck       valcheck.ValueCheck
	LeaderSelector   leader.Selector
	Config           *proto.InstanceConfig
	roundChangeTimer *time.Timer
	Logger           *zap.Logger

	// messages
	MsgQueue            *msgqueue.MessageQueue
	PrePrepareMessages  msgcont.MessageContainer
	PrepareMessages     msgcont.MessageContainer
	CommitMessages      msgcont.MessageContainer
	ChangeRoundMessages msgcont.MessageContainer

	// event loop
	eventQueue *eventqueue.Queue

	// channels
	stageChangedChans []chan proto.RoundState

	// flags
	stopped     bool
	initialized bool

	// locks
	stopLock              sync.Mutex
	stageChangedChansLock sync.Mutex
	stageLock             sync.Mutex
}

// NewInstance is the constructor of Instance
func NewInstance(opts InstanceOptions) *Instance {
	return &Instance{
		ValidatorShare: opts.ValidatorShare,
		State: &proto.State{
			Stage:     proto.RoundState_NotStarted,
			Lambda:    opts.Lambda,
			SeqNumber: opts.SeqNumber,
		},
		network:        opts.Network,
		ValueCheck:     opts.ValueCheck,
		LeaderSelector: opts.LeaderSelector,
		Config:         opts.Config,
		Logger: opts.Logger.With(zap.Uint64("node_id", opts.ValidatorShare.NodeID),
			zap.Uint64("seq_num", opts.SeqNumber),
			zap.String("pubKey", opts.ValidatorShare.PublicKey.SerializeToHexStr())),

		MsgQueue:            opts.Queue,
		PrePrepareMessages:  msgcontinmem.New(uint64(opts.ValidatorShare.ThresholdSize())),
		PrepareMessages:     msgcontinmem.New(uint64(opts.ValidatorShare.ThresholdSize())),
		CommitMessages:      msgcontinmem.New(uint64(opts.ValidatorShare.ThresholdSize())),
		ChangeRoundMessages: msgcontinmem.New(uint64(opts.ValidatorShare.ThresholdSize())),

		eventQueue: eventqueue.New(),

		// chan
		stageChangedChans: make([]chan proto.RoundState, 0),

		// locks
		stopLock:              sync.Mutex{},
		stageLock:             sync.Mutex{},
		stageChangedChansLock: sync.Mutex{},
	}
}

// Init must be called before start can be
func (i *Instance) Init() {
	//go i.StartEventLoop()
	go i.StartMessagePipeline()
	go i.StartMainEventLoop()
	i.initialized = true
}

// Start implements the Algorithm 1 IBFT pseudocode for process pi: constants, State variables, and ancillary procedures
// procedure Start(λ, value)
// 	λi ← λ
// 	ri ← 1
// 	pri ← ⊥
// 	pvi ← ⊥
// 	inputV aluei ← value
// 	if leader(hi, ri) = pi then
// 		broadcast ⟨PRE-PREPARE, λi, ri, inputV aluei⟩ message
// 		set timer to running and expire after t(ri)
func (i *Instance) Start(inputValue []byte) error {
	if !i.initialized {
		return errors.New("can't start instance a non initialized instance")
	}
	if i.State.Lambda == nil {
		return errors.New("can't start instance with invalid Lambda")
	}

	i.Logger.Info("Node is starting iBFT instance", zap.String("Lambda", hex.EncodeToString(i.State.Lambda)))
	i.State.Round = 1 // start from 1
	i.State.InputValue = inputValue

	if i.IsLeader() {
		go func() {
			i.Logger.Info("Node is leader for round 1")
			i.SetStage(proto.RoundState_PrePrepare)

			// LeaderPreprepareDelay waits to let other nodes complete their instance start or round change.
			// Waiting will allow a more stable msg receiving for all parties.
			time.Sleep(time.Duration(i.Config.LeaderPreprepareDelay))

			msg := i.generatePrePrepareMessage(i.State.InputValue)
			//
			if err := i.SignAndBroadcast(msg); err != nil {
				i.Logger.Fatal("could not broadcast pre-prepare", zap.Error(err))
			}
		}()
	}
	i.triggerRoundChangeOnTimer()
	return nil
}

// Stop will trigger a stopped for the entire instance
func (i *Instance) Stop() {
	i.eventQueue.Add(func() {
		i.stopLock.Lock()
		defer i.stopLock.Unlock()

		i.stopped = true
		i.stopRoundChangeTimer()
		i.SetStage(proto.RoundState_Stopped)
		i.eventQueue.ClearAndStop()
		i.Logger.Info("stopped iBFT instance")
	})
	i.Logger.Info("stopping iBFT instance...")
}

// Stopped returns true if instance is stopped
func (i *Instance) Stopped() bool {
	i.stopLock.Lock()
	defer i.stopLock.Unlock()
	return i.stopped
}

// BumpRound is used to set round in the instance's MsgQueue - the message broker
func (i *Instance) BumpRound(round uint64) {
	i.State.Round = round
	i.LeaderSelector.Bump()
}

// Stage returns the instance message state
func (i *Instance) Stage() proto.RoundState {
	i.stageLock.Lock()
	defer i.stageLock.Unlock()
	return i.State.Stage
}

// SetStage set the State's round State and pushed the new State into the State channel
func (i *Instance) SetStage(stage proto.RoundState) {
	i.stageLock.Lock()
	defer i.stageLock.Unlock()

	i.State.Stage = stage

	// Delete all queue messages when decided, we do not need them anymore.
	if i.State.Stage == proto.RoundState_Decided || i.State.Stage == proto.RoundState_Stopped {
		for j := uint64(1); j <= i.State.Round; j++ {
			i.MsgQueue.PurgeIndexedMessages(msgqueue.IBFTMessageIndexKey(i.State.Lambda, i.State.SeqNumber, j))
		}
	}

	// Non blocking send to channel
	for _, ch := range i.stageChangedChans {
		select {
		case ch <- stage:
		default:
		}
	}
}

// GetStageChan returns a RoundState channel added to the stateChangesChans array
func (i *Instance) GetStageChan() chan proto.RoundState {
	ch := make(chan proto.RoundState)
	i.stageChangedChansLock.Lock()
	i.stageChangedChans = append(i.stageChangedChans, ch)
	i.stageChangedChansLock.Unlock()
	return ch
}

// SignAndBroadcast checks and adds the signed message to the appropriate round state type
func (i *Instance) SignAndBroadcast(msg *proto.Message) error {
	//sk := &bls.SecretKey{}
	//if err := sk.Deserialize(i.Me.Sk); err != nil { // TODO - cache somewhere
	//	return err
	//}

	sig, err := msg.Sign(i.ValidatorShare.ShareKey)
	if err != nil {
		return err
	}

	signedMessage := &proto.SignedMessage{
		Message:   msg,
		Signature: sig.Serialize(),
		SignerIds: []uint64{i.ValidatorShare.NodeID},
	}
	if i.network != nil {
		return i.network.Broadcast(i.ValidatorShare.PublicKey.Serialize(), signedMessage)
	}

	switch msg.Type {
	case proto.RoundState_PrePrepare:
		i.PrePrepareMessages.AddMessage(signedMessage)
	case proto.RoundState_Prepare:
		i.PrepareMessages.AddMessage(signedMessage)
	case proto.RoundState_Commit:
		i.CommitMessages.AddMessage(signedMessage)
	case proto.RoundState_ChangeRound:
		i.ChangeRoundMessages.AddMessage(signedMessage)
	}

	return nil
<<<<<<< HEAD
}

/**
"Timer:
	In addition to the State variables, each correct process pi also maintains a timer represented by timeri,
	which is used to trigger a round change when the algorithm does not sufficiently progress.
	The timer can be in one of two states: running or expired.
	When set to running, it is also set a time t(ri), which is an exponential function of the round number ri, after which the State changes to expired."
*/
func (i *Instance) triggerRoundChangeOnTimer() {
	// make sure previous timer is stopped
	i.stopRoundChangeTimer()

	// stat new timer
	roundTimeout := math.Pow(float64(i.Config.RoundChangeDuration), float64(i.State.Round))
	i.roundChangeTimer = time.NewTimer(time.Duration(roundTimeout))
	i.Logger.Info("started timeout clock", zap.Float64("seconds", time.Duration(roundTimeout).Seconds()))
	go func() {
		<-i.roundChangeTimer.C
		i.changeRoundChan <- true
		i.stopRoundChangeTimer()
	}()
}

func (i *Instance) stopRoundChangeTimer() {
	if i.roundChangeTimer != nil {
		i.roundChangeTimer.Stop()
		i.roundChangeTimer = nil
	}
=======
>>>>>>> 421e95b6
}<|MERGE_RESOLUTION|>--- conflicted
+++ resolved
@@ -254,36 +254,4 @@
 	}
 
 	return nil
-<<<<<<< HEAD
-}
-
-/**
-"Timer:
-	In addition to the State variables, each correct process pi also maintains a timer represented by timeri,
-	which is used to trigger a round change when the algorithm does not sufficiently progress.
-	The timer can be in one of two states: running or expired.
-	When set to running, it is also set a time t(ri), which is an exponential function of the round number ri, after which the State changes to expired."
-*/
-func (i *Instance) triggerRoundChangeOnTimer() {
-	// make sure previous timer is stopped
-	i.stopRoundChangeTimer()
-
-	// stat new timer
-	roundTimeout := math.Pow(float64(i.Config.RoundChangeDuration), float64(i.State.Round))
-	i.roundChangeTimer = time.NewTimer(time.Duration(roundTimeout))
-	i.Logger.Info("started timeout clock", zap.Float64("seconds", time.Duration(roundTimeout).Seconds()))
-	go func() {
-		<-i.roundChangeTimer.C
-		i.changeRoundChan <- true
-		i.stopRoundChangeTimer()
-	}()
-}
-
-func (i *Instance) stopRoundChangeTimer() {
-	if i.roundChangeTimer != nil {
-		i.roundChangeTimer.Stop()
-		i.roundChangeTimer = nil
-	}
-=======
->>>>>>> 421e95b6
 }