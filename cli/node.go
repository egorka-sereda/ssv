package cli

import (
	"encoding/hex"
	"log"
	"os"

	"github.com/herumi/bls-eth-go-binary/bls"
	"github.com/spf13/cobra"
	"go.uber.org/zap"

	"github.com/bloxapp/ssv/beacon/prysmgrpc"
	"github.com/bloxapp/ssv/cli/flags"
	"github.com/bloxapp/ssv/eth1/goeth"
	"github.com/bloxapp/ssv/ibft/proto"
	"github.com/bloxapp/ssv/network/p2p"
	"github.com/bloxapp/ssv/node"
	"github.com/bloxapp/ssv/storage/collections"
	"github.com/bloxapp/ssv/storage/kv"
	"github.com/bloxapp/ssv/utils/logex"
)

// startNodeCmd is the command to start SSV node
var startNodeCmd = &cobra.Command{
	Use:   "start-node",
	Short: "Starts an instance of SSV node",
	Run: func(cmd *cobra.Command, args []string) {
		loggerLevel, err := flags.GetLoggerLevelValue(RootCmd)
		if err != nil {
			log.Fatal("failed to get logger level flag value", zap.Error(err))
		}

		Logger = logex.Build(RootCmd.Short, loggerLevel)

		nodeID, err := flags.GetNodeIDKeyFlagValue(cmd)
		if err != nil {
			Logger.Fatal("failed to get node ID flag value", zap.Error(err))
		}
		logger := Logger.With(zap.Uint64("node_id", nodeID))

		eth2Network, err := flags.GetNetworkFlagValue(cmd)
		if err != nil {
			logger.Fatal("failed to get eth2Network flag value", zap.Error(err))
		}

		discoveryType, err := flags.GetDiscoveryFlagValue(cmd)
		if err != nil {
			logger.Fatal("failed to get val flag value", zap.Error(err))
		}

		consensusType, err := flags.GetConsensusFlagValue(cmd)
		if err != nil {
			logger.Fatal("failed to get val flag value", zap.Error(err))
		}

		beaconAddr, err := flags.GetBeaconAddrFlagValue(cmd)
		if err != nil {
			logger.Fatal("failed to get beacon node address flag value", zap.Error(err))
		}

		privKey, err := flags.GetPrivKeyFlagValue(cmd)
		if err != nil {
			logger.Fatal("failed to get private key flag value", zap.Error(err))
		}

		validatorKey, err := flags.GetValidatorKeyFlagValue(cmd)
		if err != nil {
			logger.Fatal("failed to get validator public key flag value", zap.Error(err))
		}

		sigCollectionTimeout, err := flags.GetSignatureCollectionTimeValue(cmd)
		if err != nil {
			logger.Fatal("failed to get signature timeout key flag value", zap.Error(err))
		}

		dutySlotsLimit, err := flags.GetDutySlotsLimitValue(cmd)
		if err != nil {
			logger.Fatal("failed to get duty slots limit key flag value", zap.Error(err))
		}

		hostDNS, err := flags.GetHostDNSFlagValue(cmd)
		if err != nil {
			logger.Fatal("failed to get hostDNS key flag value", zap.Error(err))
		}

		hostAddress, err := flags.GetHostAddressFlagValue(cmd)
		if err != nil {
			logger.Fatal("failed to get hostAddress key flag value", zap.Error(err))
		}

		tcpPort, err := flags.GetTCPPortFlagValue(cmd)
		if err != nil {
			Logger.Fatal("failed to get tcp port flag value", zap.Error(err))
		}
		udpPort, err := flags.GetUDPPortFlagValue(cmd)
		if err != nil {
			Logger.Fatal("failed to get udp port flag value", zap.Error(err))
		}

		genesisEpoch, err := flags.GetGenesisEpochValue(cmd)
		if err != nil {
			Logger.Fatal("failed to get genesis epoch flag value", zap.Error(err))
		}

		storagePath, err := flags.GetStoragePathValue(cmd)
		if err != nil {
			Logger.Fatal("failed to get storage path flag value", zap.Error(err))
		}

		validatorPubKey := &bls.PublicKey{}
		if err := validatorPubKey.DeserializeHexStr(validatorKey); err != nil {
			logger.Fatal("failed to decode validator key", zap.Error(err))
		}

		shareKey := &bls.SecretKey{}
		if err := shareKey.SetHexString(privKey); err != nil {
			logger.Fatal("failed to set hex private key", zap.Error(err))
		}

		// init storage
		validatorStorage, ibftStorage := configureStorage(storagePath, logger, validatorPubKey, shareKey, nodeID)

		beaconClient, err := prysmgrpc.New(cmd.Context(), logger, eth2Network, []byte("BloxStaking"), beaconAddr)
		if err != nil {
			logger.Fatal("failed to create beacon client", zap.Error(err))
		}

		eth1Addr, err := flags.GetEth1AddrValue(cmd)
		if err != nil {
			Logger.Fatal("failed to get eth1 addr flag value", zap.Error(err))
		}

		Logger.Info("Running node with ports", zap.Int("tcp", tcpPort), zap.Int("udp", udpPort))
		Logger.Info("Running node with genesis epoch", zap.Uint64("epoch", genesisEpoch))
		logger.Debug("Node params",
			zap.String("eth2Network", string(eth2Network)),
			zap.String("discovery-type", discoveryType),
			zap.String("val", consensusType),
			zap.String("beacon-addr", beaconAddr),
			zap.String("validator", "0x"+validatorKey[:12]+"..."))

		cfg := p2p.Config{
			DiscoveryType: discoveryType,
			BootstrapNodeAddr: []string{
				// deployemnt
				// internal ip
				//"enr:-LK4QDAmZK-69qRU5q-cxW6BqLwIlWoYH-BoRlX2N7D9rXBlM7OJ9tWRRtryqvCW04geHC_ab8QmWT9QULnT0Tc5S1cBh2F0dG5ldHOIAAAAAAAAAACEZXRoMpD1pf1CAAAAAP__________gmlkgnY0gmlwhArqAsGJc2VjcDI1NmsxoQO8KQz5L1UEXzEr-CXFFq1th0eG6gopbdul2OQVMuxfMoN0Y3CCE4iDdWRwgg-g",
				//external ip
				"enr:-LK4QHVq6HEA2KVnAw593SRMqUOvMGlkP8Jb-qHn4yPLHx--cStvWc38Or2xLcWgDPynVxXPT9NWIEXRzrBUsLmcFkUBh2F0dG5ldHOIAAAAAAAAAACEZXRoMpD1pf1CAAAAAP__________gmlkgnY0gmlwhDbUHcyJc2VjcDI1NmsxoQO8KQz5L1UEXzEr-CXFFq1th0eG6gopbdul2OQVMuxfMoN0Y3CCE4iDdWRwgg-g",
				// ssh
				//"enr:-LK4QAkFwcROm9CByx3aabpd9Muqxwj8oQeqnr7vm8PAA8l1ZbDWVZTF_bosINKhN4QVRu5eLPtyGCccRPb3yKG2xjcBh2F0dG5ldHOIAAAAAAAAAACEZXRoMpD1pf1CAAAAAP__________gmlkgnY0gmlwhArqAOOJc2VjcDI1NmsxoQMCphx1UQ1PkBsdOb-4FRiSWM4JE7HoDarAzOp82SO4s4N0Y3CCE4iDdWRwgg-g",
			},
			UDPPort:     udpPort,
			TCPPort:     tcpPort,
			HostDNS:     hostDNS,
			HostAddress: hostAddress,
		}
		network, err := p2p.New(cmd.Context(), logger, &cfg)
		if err != nil {
			logger.Fatal("failed to create network", zap.Error(err))
		}

		ssvNode := node.New(node.Options{
			ValidatorStorage:           &validatorStorage,
			IbftStorage:                &ibftStorage,
			Beacon:                     beaconClient,
			ETHNetwork:                 eth2Network,
			Network:                    network,
			Consensus:                  consensusType,
			Logger:                     logger,
			SignatureCollectionTimeout: sigCollectionTimeout,
			GenesisEpoch:               genesisEpoch,
			DutySlotsLimit:             dutySlotsLimit,
			Context: cmd.Context(),
		})

		if eth1Addr != "" {
			// 1. create new eth1 client
			eth1Client, err := goeth.New(cmd.Context(), logger, eth1Addr)
			if err != nil {
				logger.Error("failed to create eth1 client", zap.Error(err)) // TODO change to fatal when times comes
			}

			// 2. register validatorStorage as observer to operator contract events subject
			eth1Client.GetContractEvent().Register(&validatorStorage)
		}
		validatorStorage.GetDBEvent().Register(ssvNode)
		if err := ssvNode.Start(); err != nil {
			logger.Fatal("failed to start SSV node", zap.Error(err))
		}
	},
}

<<<<<<< HEAD
func configureStorage(storagePath string, logger *zap.Logger, validatorPubKey *bls.PublicKey, shareKey *bls.SecretKey, nodeID uint64) (collections.ValidatorStorage, collections.IbftStorage) {
	db, err := kv.New(storagePath, *logger)
=======
func configureStorage(storagePath string, logger *zap.Logger, validatorPk *bls.PublicKey, shareKey *bls.SecretKey, nodeID uint64) (collections.ValidatorStorage, collections.IbftStorage) {
	db, err := kv.New(storagePath, *logger, &kv.Options{})
>>>>>>> 0a968b3d
	if err != nil {
		logger.Fatal("failed to create db!", zap.Error(err))
	}

	validatorStorage := collections.NewValidatorStorage(db, logger)
	// saves .env validator to storage
	ibftCommittee := map[uint64]*proto.Node{
		1: {
			IbftId: 1,
			Pk:     _getBytesFromHex(os.Getenv("PUBKEY_NODE_1")),
		},
		2: {
			IbftId: 2,
			Pk:     _getBytesFromHex(os.Getenv("PUBKEY_NODE_2")),
		},
		3: {
			IbftId: 3,
			Pk:     _getBytesFromHex(os.Getenv("PUBKEY_NODE_3")),
		},
		4: {
			IbftId: 4,
			Pk:     _getBytesFromHex(os.Getenv("PUBKEY_NODE_4")),
		},
	}

	if err := validatorStorage.LoadFromConfig(nodeID, validatorPubKey, shareKey, ibftCommittee); err != nil {
		logger.Error("Failed to load validator share data from config", zap.Error(err))
	}

	ibftStorage := collections.NewIbft(db, logger, "attestation")
	return validatorStorage, ibftStorage
}

func _getBytesFromHex(str string) []byte {
	val, _ := hex.DecodeString(str)
	return val
}

func init() {
	flags.AddPrivKeyFlag(startNodeCmd)
	flags.AddValidatorKeyFlag(startNodeCmd)
	flags.AddBeaconAddrFlag(startNodeCmd)
	flags.AddNetworkFlag(startNodeCmd)
	flags.AddDiscoveryFlag(startNodeCmd)
	flags.AddConsensusFlag(startNodeCmd)
	flags.AddNodeIDKeyFlag(startNodeCmd)
	flags.AddSignatureCollectionTimeFlag(startNodeCmd)
	flags.AddDutySlotsLimit(startNodeCmd)
	flags.AddHostDNSFlag(startNodeCmd)
	flags.AddHostAddressFlag(startNodeCmd)
	flags.AddTCPPortFlag(startNodeCmd)
	flags.AddUDPPortFlag(startNodeCmd)
	flags.AddGenesisEpochFlag(startNodeCmd)
	flags.AddEth1AddrFlag(startNodeCmd)
	flags.AddStoragePathFlag(startNodeCmd)
	flags.AddLoggerLevelFlag(RootCmd)

	RootCmd.AddCommand(startNodeCmd)
}<|MERGE_RESOLUTION|>--- conflicted
+++ resolved
@@ -191,13 +191,8 @@
 	},
 }
 
-<<<<<<< HEAD
 func configureStorage(storagePath string, logger *zap.Logger, validatorPubKey *bls.PublicKey, shareKey *bls.SecretKey, nodeID uint64) (collections.ValidatorStorage, collections.IbftStorage) {
-	db, err := kv.New(storagePath, *logger)
-=======
-func configureStorage(storagePath string, logger *zap.Logger, validatorPk *bls.PublicKey, shareKey *bls.SecretKey, nodeID uint64) (collections.ValidatorStorage, collections.IbftStorage) {
 	db, err := kv.New(storagePath, *logger, &kv.Options{})
->>>>>>> 0a968b3d
 	if err != nil {
 		logger.Fatal("failed to create db!", zap.Error(err))
 	}
