--- conflicted
+++ resolved
@@ -144,7 +144,7 @@
 			HostDNS:     hostDNS,
 			HostAddress: hostAddress,
 		}
-		network, err := p2p.New(cmd.Context(), logger, validatorStorage, &cfg)
+		network, err := p2p.New(cmd.Context(), logger, &validatorStorage, &cfg)
 		if err != nil {
 			logger.Fatal("failed to create network", zap.Error(err))
 		}
@@ -198,66 +198,9 @@
 	if err := validatorStorage.LoadFromConfig(nodeID, validatorPk, shareKey, ibftCommittee); err != nil {
 		logger.Error("Failed to load validator share data from config", zap.Error(err))
 	}
-<<<<<<< HEAD
-
-	secValidator(&validatorStorage, logger, nodeID)
-
-	ibftStorage := collections.NewIbft(db, logger)
-=======
+
 	ibftStorage := collections.NewIbft(db, logger, "attestation")
->>>>>>> 7bdb883a
 	return validatorStorage, ibftStorage
-}
-
-func secValidator(validatorStorage *collections.ValidatorStorage, logger *zap.Logger, nodeID uint64) {
-	validatorKey := "b4dbeb61df8d810ff7c3d319716c867ac8d717ac6037413e66f543ec031fd23f10d58cf0f94831ec4963b9dc6d6555ad"
-	pubKey2 := &bls.PublicKey{}
-	if err := pubKey2.DeserializeHexStr(validatorKey); err != nil{
-		logger.Error("failed to deserialize pubkey 2",zap.Error(err))
-	}
-	secrets := make(map[uint64]string)
-	secrets[1] = "6cef8480cc608b428805961b67d8014fbad50dc8863fde24b95acc51b06ea7c4"
-	secrets[2] = "229b3da8e937c2c89a9406256e3852a86ad390ede5b26c89f7042db18536e31f"
-	secrets[3] = "4ebde2ca1f7c1ff3a45a76434ff325d68191ddac4d474c66f0b3dfc7561ceca7"
-	secrets[4] = "097c253e1bf2a8333ee53664f9c4cacf5794abfdbd01c5bda669e2952320c45a"
-	secert2:= &bls.SecretKey{}
-	if err := secert2.SetHexString(secrets[nodeID]); err != nil{
-		logger.Error("failed to deserialize secret 2",zap.Error(err))
-	}
-
-	ibftCommittee2 := map[uint64]*proto.Node{
-		1: {
-			IbftId: 1,
-			Pk:     _getBytesFromHex("a07ade519fe96253491fdef133c2a0368ca16fb9fbba385fd3ee1818d3872c30b05d831c16a0e76150b01d0cf61caf3c"),
-		},
-		2: {
-			IbftId: 2,
-			Pk:     _getBytesFromHex("ab95d4889e37868c3e37d849455f01d0bf7d689258ab243480e32b4fac3e68ec4564518f03481ba4694604ff8814cffe"),
-		},
-		3: {
-			IbftId: 3,
-			Pk:     _getBytesFromHex("b50727d4272969ed51a5de6eca8ffecb0feb55dc5865e9b1a6335f4e80b680757affc08ad06eba0123b68779f7b6d782"),
-		},
-		4: {
-			IbftId: 4,
-			Pk:     _getBytesFromHex("8b28bd9c4d57928e5c67969ea850d2fd14e5f222ce7333e477a9ebd2be0e3c2df3d46b93c30080231dea30dbcf8836fe"),
-		},
-	}
-	ibftCommittee2[nodeID].Pk = secert2.GetPublicKey().Serialize()
-	ibftCommittee2[nodeID].Sk = secert2.Serialize()
-
-	val2 := collections.Validator{
-		NodeID:     nodeID,
-		PubKey:     pubKey2,
-		ShareKey:   secert2,
-		Committiee: ibftCommittee2,
-	}
-
-	if err := validatorStorage.SaveValidatorShare(&val2); err != nil{
-		logger.Error("failed to save validator 2",zap.Error(err))
-	}else {
-		logger.Info("save validator 2 success")
-	}
 }
 
 func _getBytesFromHex(str string) []byte {
