--- conflicted
+++ resolved
@@ -2,16 +2,10 @@
 
 import (
 	"context"
-<<<<<<< HEAD
-	"strconv"
-=======
-	"github.com/bloxapp/ssv/network/msgqueue"
-	"github.com/bloxapp/ssv/storage/collections"
+	"time"
+
+	"github.com/bloxapp/eth2-key-manager/core"
 	"github.com/herumi/bls-eth-go-binary/bls"
->>>>>>> ea2c8348
-	"time"
-
-	"github.com/bloxapp/eth2-key-manager/core"
 	ethpb "github.com/prysmaticlabs/ethereumapis/eth/v1alpha1"
 	"go.uber.org/zap"
 
@@ -21,6 +15,7 @@
 	"github.com/bloxapp/ssv/network/msgqueue"
 	"github.com/bloxapp/ssv/pubsub"
 	"github.com/bloxapp/ssv/slotqueue"
+	"github.com/bloxapp/ssv/storage/collections"
 )
 
 // Options contains options to create the node
@@ -63,10 +58,7 @@
 	signatureCollectionTimeout time.Duration
 	// genesis epoch
 	phase1TestGenesis uint64
-<<<<<<< HEAD
 	pubsub.BaseObserver
-=======
->>>>>>> ea2c8348
 }
 
 // New is the constructor of ssvNode
@@ -94,7 +86,8 @@
 
 // GetID get the observer id
 func (n *ssvNode) GetID() string {
-	return strconv.FormatUint(n.nodeID, 10)
+	// TODO return proper id for the observer
+	return "ssvNode"
 }
 
 // Start implements Node interface
